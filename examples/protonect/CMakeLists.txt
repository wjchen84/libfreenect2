CMAKE_MINIMUM_REQUIRED(VERSION 2.6)

PROJECT(libfreenect2)
SET(CMAKE_BUILD_TYPE RelWithDebInfo)

SET(MY_DIR ${libfreenect2_SOURCE_DIR})

OPTION(ENABLE_CXX11 "Enable C++11 support" OFF)
OPTION(ENABLE_OPENCL "Enable OpenCL support" ON)
<<<<<<< HEAD
OPTION(ENABLE_OPENGL "Enable OpenGL support" OFF)
=======
OPTION(ENABLE_CUDA "Enable CUDA support" ON)
OPTION(ENABLE_OPENGL "Enable OpenGL support" ON)
OPTION(ENABLE_TEGRA_JPEG "Enable accelerated Tegra JPEG library" ON)
>>>>>>> 431c3874

IF(ENABLE_CXX11)
  INCLUDE(CheckCXXCompilerFlag)
  CHECK_CXX_COMPILER_FLAG("-std=c++11" COMPILER_SUPPORTS_CXX11)
  CHECK_CXX_COMPILER_FLAG("-std=c++0x" COMPILER_SUPPORTS_CXX0X)
  IF(COMPILER_SUPPORTS_CXX11)
	SET(CMAKE_CXX_FLAGS "${CMAKE_CXX_FLAGS} -std=c++11")
  ELSEIF(COMPILER_SUPPORTS_CXX0X)
	SET(CMAKE_CXX_FLAGS "${CMAKE_CXX_FLAGS} -std=c++0x")
  ELSE()
    MESSAGE(STATUS "The compiler ${CMAKE_CXX_COMPILER} has no C++11 support. Please use a different C++ compiler.")
  ENDIF()
ENDIF(ENABLE_CXX11)

# additional cmake modules
LIST(APPEND CMAKE_MODULE_PATH ${MY_DIR}/cmake_modules)

# setup threading
INCLUDE(SetupLibfreenect2Threading)
INCLUDE_DIRECTORIES(${LIBFREENECT2_THREADING_INCLUDE_DIR})

INCLUDE(GenerateResources)

#set the default path for built executables to the "bin" directory
SET(EXECUTABLE_OUTPUT_PATH ${MY_DIR}/bin)

#set the default path for built libraries to the "lib" directory
SET(LIBRARY_OUTPUT_PATH ${MY_DIR}/lib)

FIND_PACKAGE(OpenCL)

FIND_PACKAGE(CUDA)

# dependencies
FIND_PACKAGE(OpenCV REQUIRED)

# OpenCV
INCLUDE_DIRECTORIES(${OpenCV_INCLUDE_DIR})

# LibUSB
# INCLUDE_DIRECTORIES("${MY_DIR}/../../depends/libusb/include/libusb-1.0/")
# LINK_DIRECTORIES("${MY_DIR}/../../depends/libusb/lib/")
GET_FILENAME_COMPONENT(LIBUSB_DIR "${MY_DIR}/../../depends/libusb/" REALPATH)

INCLUDE_DIRECTORIES("${LIBUSB_DIR}/include/libusb-1.0/")
LINK_DIRECTORIES("${LIBUSB_DIR}/lib/")
SET(CMAKE_INSTALL_RPATH_USE_LINK_PATH TRUE)

IF(ENABLE_OPENGL)
  # GLFW
  SET(BUILD_SHARED_LIBS ON CACHE BOOL "Build shared libraries")
  SET(GLFW_BUILD_EXAMPLES OFF CACHE BOOL "Build the GLFW example programs")
  SET(GLFW_BUILD_TESTS OFF CACHE BOOL "Build the GLFW test programs")
  SET(GLFW_BUILD_DOCS OFF CACHE BOOL "Build the GLFW documentation")

  ADD_SUBDIRECTORY(${MY_DIR}/../../depends/glfw_src/ ${MY_DIR}/../../depends/glfw)
  INCLUDE_DIRECTORIES(${MY_DIR}/../../depends/glfw_src/include/)
ENDIF(ENABLE_OPENGL)

if(APPLE)
  # libjpeg-turbo
  INCLUDE_DIRECTORIES("${MY_DIR}/../../depends/libjpeg_turbo/include/")
  LINK_DIRECTORIES("${MY_DIR}/../../depends/libjpeg_turbo/lib/")
endif()

SET(RESOURCES_INC_FILE "${MY_DIR}/src/resources.inc")

SET(SOURCES
  src/transfer_pool.cpp
  src/event_loop.cpp
  
  src/double_buffer.cpp
  src/frame_listener_impl.cpp
  src/packet_pipeline.cpp
  
  src/rgb_packet_stream_parser.cpp
  src/rgb_packet_processor.cpp
  src/turbo_jpeg_rgb_packet_processor.cpp
  
  src/depth_packet_stream_parser.cpp
  src/depth_packet_processor.cpp
  src/cpu_depth_packet_processor.cpp
  src/resource.cpp
  
  src/usb_control.cpp
  src/command_transaction.cpp
  src/libfreenect2.cpp
  ${LIBFREENECT2_THREADING_SOURCE}
  ${RESOURCES_INC_FILE}
)

SET(LIBRARIES
  usb-1.0
  ${OpenCV_LIBS}
  turbojpeg
  ${LIBFREENECT2_THREADING_LIBRARIES}
)

SET(RESOURCES
  11to16.bin 
  xTable.bin 
  zTable.bin
)

IF(ENABLE_TEGRA_JPEG AND EXISTS "/etc/nv_tegra_release")
  FIND_LIBRARY(TEGRA_JPEG_LIBRARY jpeg PATHS /usr/lib/arm-linux-gnueabihf/tegra NO_DEFAULT_PATH)
  IF(NOT TEGRA_JPEG_LIBRARY)
    MESSAGE(FATAL_ERROR "Did not find Tegra JPEG library")
  ENDIF(NOT TEGRA_JPEG_LIBRARY)

  INCLUDE_DIRECTORIES("${MY_DIR}/../../depends/nv_headers")
  CHECK_SYMBOL_EXISTS(TEGRA_ACCELERATE "${MY_DIR}/../../depends/nv_headers/jconfig.h" TEGRA_JPEG_HEADERS)
  IF(NOT TEGRA_JPEG_HEADERS)
    MESSAGE(FATAL_ERROR "Did not find headers for Tegra JPEG library in ${MY_DIR}/../../depends/nv_headers")
  ENDIF(NOT TEGRA_JPEG_HEADERS)

  MESSAGE(STATUS "Found Tegra hardware accelerated JPEG support")
  SET(LIBFREENECT2_WITH_TEGRA_JPEG_SUPPORT 1)

  LIST(APPEND SOURCES
    src/tegra_jpeg_rgb_packet_processor.cpp
  )
  LIST(APPEND LIBRARIES
    ${TEGRA_JPEG_LIBRARY}
  )
ENDIF()

IF(ENABLE_OPENGL)
  SET(LIBFREENECT2_WITH_OPENGL_SUPPORT 1)
  LIST(APPEND SOURCES
    src/flextGL.c
    src/opengl_depth_packet_processor.cpp
  )

  LIST(APPEND LIBRARIES
    glfw
    ${GLFW_LIBRARIES}
  )

  LIST(APPEND RESOURCES
    src/shader/debug.fs
    src/shader/default.vs
    src/shader/filter1.fs
    src/shader/filter2.fs
    src/shader/stage1.fs
    src/shader/stage2.fs
  )
ENDIF(ENABLE_OPENGL)

IF(ENABLE_OPENCL AND OPENCL_FOUND)
  SET(LIBFREENECT2_WITH_OPENCL_SUPPORT 1)
  INCLUDE_DIRECTORIES(${OPENCL_INCLUDE_DIRS})
  
  LIST(APPEND SOURCES
    src/opencl_depth_packet_processor.cpp
  )

  LIST(APPEND LIBRARIES
    ${OPENCL_LIBRARIES}
  )
  
  LIST(APPEND RESOURCES
    src/opencl_depth_packet_processor.cl
  )
ENDIF(ENABLE_OPENCL AND OPENCL_FOUND)

IF(ENABLE_CUDA AND CUDA_FOUND)
  MESSAGE(STATUS "CUDA enabled")
  SET(LIBFREENECT2_WITH_CUDA_SUPPORT 1)

  CUDA_INCLUDE_DIRECTORIES("${MY_DIR}/include/" "${CUDA_TOOLKIT_ROOT_DIR}/samples/common/inc")
  CUDA_COMPILE(CUDA_OBJECTS src/cuda_depth_packet_processor.cu OPTIONS -use_fast_math -Xcompiler -fPIC)

  INCLUDE_DIRECTORIES(${CUDA_INCLUDE_DIRS})

  LIST(APPEND SOURCES
    src/cuda_depth_packet_processor.cpp
    ${CUDA_OBJECTS}
  )

  LIST(APPEND LIBRARIES
    ${CUDA_LIBRARIES}
  )
ENDIF(ENABLE_CUDA AND CUDA_FOUND)

CONFIGURE_FILE("${MY_DIR}/include/libfreenect2/config.h.in" "${MY_DIR}/include/libfreenect2/config.h" @ONLY)

GENERATE_RESOURCES(${RESOURCES_INC_FILE} ${MY_DIR} ${RESOURCES})

INCLUDE_DIRECTORIES("${MY_DIR}/include")

ADD_DEFINITIONS(-DRESOURCES_INC)
ADD_LIBRARY(freenect2 SHARED ${SOURCES})
TARGET_LINK_LIBRARIES(freenect2 ${LIBRARIES})
  
ADD_EXECUTABLE(Protonect
  Protonect.cpp
)
  
TARGET_LINK_LIBRARIES(Protonect
  freenect2
)

CONFIGURE_FILE(freenect2.cmake.in "${PROJECT_BINARY_DIR}/freenect2Config.cmake" @ONLY)

INSTALL(TARGETS freenect2 DESTINATION lib)
INSTALL(DIRECTORY "${MY_DIR}/include/" DESTINATION include PATTERN "*.in" EXCLUDE)
IF(LIBFREENECT2_THREADING_TINYTHREAD)
  INSTALL(FILES  "${MY_DIR}/src/tinythread/tinythread.h" DESTINATION include/${PROJECT_NAME}/tinythread/)
ENDIF(LIBFREENECT2_THREADING_TINYTHREAD)
INSTALL(FILES "${PROJECT_BINARY_DIR}/freenect2Config.cmake" DESTINATION lib/cmake/freenect2/)
  <|MERGE_RESOLUTION|>--- conflicted
+++ resolved
@@ -7,13 +7,9 @@
 
 OPTION(ENABLE_CXX11 "Enable C++11 support" OFF)
 OPTION(ENABLE_OPENCL "Enable OpenCL support" ON)
-<<<<<<< HEAD
-OPTION(ENABLE_OPENGL "Enable OpenGL support" OFF)
-=======
 OPTION(ENABLE_CUDA "Enable CUDA support" ON)
 OPTION(ENABLE_OPENGL "Enable OpenGL support" ON)
 OPTION(ENABLE_TEGRA_JPEG "Enable accelerated Tegra JPEG library" ON)
->>>>>>> 431c3874
 
 IF(ENABLE_CXX11)
   INCLUDE(CheckCXXCompilerFlag)

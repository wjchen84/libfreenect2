/*
 * This file is part of the OpenKinect Project. http://www.openkinect.org
 *
 * Copyright (c) 2014 individual OpenKinect contributors. See the CONTRIB file
 * for details.
 *
 * This code is licensed to you under the terms of the Apache License, version
 * 2.0, or, at your option, the terms of the GNU General Public License,
 * version 2.0. See the APACHE20 and GPL2 files for the text of the licenses,
 * or the following URLs:
 * http://www.apache.org/licenses/LICENSE-2.0
 * http://www.gnu.org/licenses/gpl-2.0.txt
 *
 * If you redistribute this file in source form, modified or unmodified, you
 * may:
 *   1) Leave this header intact and distribute it under the same terms,
 *      accompanying it with the APACHE20 and GPL20 files, or
 *   2) Delete the Apache 2.0 clause and accompany it with the GPL2 file, or
 *   3) Delete the GPL v2 clause and accompany it with the APACHE20 file
 * In all cases you must keep the copyright notice intact and include a copy
 * of the CONTRIB file.
 *
 * Binary distributions must follow the binary distribution requirements of
 * either License.
 */

#include <libfreenect2/depth_packet_processor.h>
#include <libfreenect2/tables.h>

#include <opencv2/opencv.hpp>
#include <iostream>
#include <fstream>

namespace libfreenect2
{

template<typename T>
cv::Mat loadTableFromFile(const std::string& filename)
{
  std::ifstream file(filename.c_str());

  size_t h =  424, w = 512;
  size_t n = w * h * sizeof(T);

  cv::Mat r(h, w, cv::DataType<T>::type), r_final;

  file.read(reinterpret_cast<char*>(r.data), n);

  if(file.gcount() != n)
  {
    std::cerr << "file '" << filename << "' too short!" << std::endl;
    return cv::Mat();
  }

  file.close();

  cv::flip(r, r_final, 0);
  //r = r_final;

  return r_final;
}

inline int bfi(int width, int offset, int src2, int src3)
{
  int bitmask = (((1 << width)-1) << offset) & 0xffffffff;
  return ((src2 << offset) & bitmask) | (src3 & ~bitmask);
}

class CpuDepthPacketProcessorImpl
{
public:
  cv::Mat p0_table0, p0_table1, p0_table2, x_table, z_table;

  float phase_in_rad0, phase_in_rad1, phase_in_rad2;
  float ab_multiplier, ab_multiplier_per_frq0, ab_multiplier_per_frq1, ab_multiplier_per_frq2;
  float phase_offset;
  float unambigious_dist;
  float ab_output_multiplier;
  float individual_ab_threshold, ab_threshold, ab_confidence_slope, ab_confidence_offset;
  float min_dealias_confidence, max_dealias_confidence;
  int16_t lut11to16[2048];

  float joint_bilateral_ab_threshold;
  float joint_bilateral_exp;

  float gaussian_kernel[9];

<<<<<<< HEAD
  cv::Mat out_ir;
  cv::Mat out_depth;

  cv::Mat* sin_tables0[3];
  cv::Mat* sin_tables1[3];
  cv::Mat* sin_tables2[3];

  cv::Mat* cos_tables0[3];
  cv::Mat* cos_tables1[3];
  cv::Mat* cos_tables2[3];

=======
>>>>>>> af0aeec3
  double timing_acc;
  double timing_acc_n;

  double timing_current_start;

  bool enable_bilateral_filter;

  Frame *ir_frame, *depth_frame;

  CpuDepthPacketProcessorImpl()
  {
    phase_in_rad0 = 0.0f;
    phase_in_rad1 = 2.094395f;
    phase_in_rad2 = 4.18879f;
    ab_multiplier = 0.6666667f;
    ab_multiplier_per_frq0 = 1.322581f;
    ab_multiplier_per_frq1 = 1.0f;
    ab_multiplier_per_frq2 = 1.612903f;
    phase_offset = 0.0f;
    unambigious_dist = 2083.333f;
    ab_output_multiplier = 16.0f;

    joint_bilateral_ab_threshold = 3.0f;
    joint_bilateral_exp = 5.0f;
    gaussian_kernel[0] = 0.1069973f;
    gaussian_kernel[1] = 0.1131098f;
    gaussian_kernel[2] = 0.1069973f;
    gaussian_kernel[3] = 0.1131098f;
    gaussian_kernel[4] = 0.1195715f;
    gaussian_kernel[5] = 0.1131098f;
    gaussian_kernel[6] = 0.1069973f;
    gaussian_kernel[7] = 0.1131098f;
    gaussian_kernel[8] = 0.1069973f;

    individual_ab_threshold = 3.0f;
    ab_threshold = 10.0f;
    ab_confidence_slope = -0.5330578f;
    ab_confidence_offset = 0.7694894f;
    min_dealias_confidence = 0.3490659f;
    max_dealias_confidence = 0.6108653f;

    newIrFrame();
    newDepthFrame();

    for (int i = 0; i < 3; i++)
    {
      sin_tables0[i] = new cv::Mat(424,512,CV_32FC1);
      sin_tables1[i] = new cv::Mat(424,512,CV_32FC1);
      sin_tables2[i] = new cv::Mat(424,512,CV_32FC1);

      cos_tables0[i] = new cv::Mat(424,512,CV_32FC1);
      cos_tables1[i] = new cv::Mat(424,512,CV_32FC1);
      cos_tables2[i] = new cv::Mat(424,512,CV_32FC1);
    }

    timing_acc = 0.0;
    timing_acc_n = 0.0;
    timing_current_start = 0.0;

    enable_bilateral_filter = false;
  }

  void startTiming()
  {
    timing_current_start = cv::getTickCount();
  }

  void stopTiming()
  {
    timing_acc += (cv::getTickCount() - timing_current_start) / cv::getTickFrequency();
    timing_acc_n += 1.0;

    if(timing_acc_n >= 100.0)
    {
      double avg = (timing_acc / timing_acc_n);
      std::cout << "[CpuDepthPacketProcessor] avg. time: " << (avg * 1000) << "ms -> ~" << (1.0/avg) << "Hz" << std::endl;
      timing_acc = 0.0;
      timing_acc_n = 0.0;
    }
  }

  void newIrFrame()
  {
    ir_frame = new Frame(512, 424, 4);
  }

  void newDepthFrame()
  {
    depth_frame = new Frame(512, 424, 4);
  }

  int32_t decodePixelMeasurement(unsigned char* data, int sub, int x, int y)
  {
    // 298496 = 512 * 424 * 11 / 8 = number of bytes per sub image
    uint16_t *ptr = reinterpret_cast<uint16_t *>(data + 298496 * sub);
    int i = y < 212 ? y + 212 : 423 - y;
    ptr += 352*i;

    /**
     r1.yz = r2.xxyx < l(0, 1, 0, 0) // ilt
     r1.y = r1.z | r1.y // or
     */
    bool r1y = x < 1 || y < 0;
    /*
    r1.zw = l(0, 0, 510, 423) < r2.xxxy // ilt
    r1.z = r1.w | r1.z // or
    */
    bool r1z = 510 < x || 423 < y;
    /*
    r1.y = r1.z | r1.y // or
    */
    r1y = r1y || r1z;
    /*
    r1.y = r1.y & l(0x1fffffff) // and
    */
    int r1yi = r1y ? 0xffffffff : 0x0;
    r1yi &= 0x1fffffff;

    /*
    bfi r1.z, l(2), l(7), r2.x, l(0)
    ushr r1.w, r2.x, l(2)
    r1.z = r1.w + r1.z // iadd
    */
    int r1zi = bfi(2, 7, x, 0);
    int r1wi = x >> 2;
    r1zi = r1wi + r1zi;

    /*
    imul null, r1.z, r1.z, l(11)
    ushr r1.w, r1.z, l(4)
    r1.y = r1.w + r1.y // iadd
    r1.w = r1.y + l(1) // iadd
    r1.z = r1.z & l(15) // and
    r4.w = -r1.z + l(16) // iadd
     */
    r1zi = (r1zi * 11L) & 0xffffffff;
    r1wi = r1zi >> 4;
    r1yi = r1yi + r1wi;
    r1zi = r1zi & 15;
    int r4wi = -r1zi + 16;

    if(r1yi > 352)
    {
      return lut11to16[0];
    }

    int i1 = ptr[r1yi];
    int i2 = ptr[r1yi + 1];
    i1 = i1 >> r1zi;
    i2 = i2 << r4wi;

    return lut11to16[((i1 | i2) & 2047)];
  }

  void fill_trig_tables(cv::Mat& p0table, cv::Mat* cos_table[], cv::Mat* sin_table[])
  {
    for (int i = 0; i < 512*424; i++)
    {
      float p0 = -((float)p0table.at<uint16_t>(i)) * 0.000031 * M_PI;

      float tmp0 = p0 + phase_in_rad0;
      float tmp1 = p0 + phase_in_rad1;
      float tmp2 = p0 + phase_in_rad2;

      cos_table[0]->at<float>(i) = std::cos(tmp0);
      cos_table[1]->at<float>(i) = std::cos(tmp1);
      cos_table[2]->at<float>(i) = std::cos(tmp2);

      sin_table[0]->at<float>(i) = std::sin(-tmp0);
      sin_table[1]->at<float>(i) = std::sin(-tmp1);
      sin_table[2]->at<float>(i) = std::sin(-tmp2);
    }
  }

  void processMeasurementTriple(cv::Mat* cos_table[], cv::Mat* sin_table[], float abMultiplierPerFrq, int x, int y, const int32_t* m, float* m_out)
  {
    float cos_tmp0 = cos_table[0]->at<float>(y,x);
    float cos_tmp1 = cos_table[1]->at<float>(y,x);
    float cos_tmp2 = cos_table[2]->at<float>(y,x);

    float sin_negtmp0 = sin_table[0]->at<float>(y,x);
    float sin_negtmp1 = sin_table[1]->at<float>(y,x);
    float sin_negtmp2 = sin_table[2]->at<float>(y,x);

    float zmultiplier = z_table.at<float>(y, x);
    bool cond0 = 0 < zmultiplier;
    bool cond1 = (m[0] == 32767 || m[1] == 32767 || m[2] == 32767) && cond0;

    float tmp3 = cos_tmp0 * m[0] + cos_tmp1 * m[1] + cos_tmp2 * m[2];
    float tmp4 = sin_negtmp0 * m[0] + sin_negtmp1 * m[1] + sin_negtmp2 * m[2];

    // only if modeMask & 32 != 0;
    if(true)//(modeMask & 32) != 0)
    {
        tmp3 *= abMultiplierPerFrq;
        tmp4 *= abMultiplierPerFrq;
    }
    float tmp5 = std::sqrt(tmp3 * tmp3 + tmp4 * tmp4) * ab_multiplier;

    // invalid pixel because zmultiplier < 0 ??
    tmp3 = cond0 ? tmp3 : 0;
    tmp4 = cond0 ? tmp4 : 0;
    tmp5 = cond0 ? tmp5 : 0;

    // invalid pixel because saturated?
    tmp3 = !cond1 ? tmp3 : 0;
    tmp4 = !cond1 ? tmp4 : 0;
    tmp5 = !cond1 ? tmp5 : 65535.0; // some kind of norm calculated from tmp3 and tmp4

    m_out[0] = tmp3;
    m_out[1] = tmp4;
    m_out[2] = tmp5;
  }

  void transformMeasurements(float* m)
  {
    float tmp0 = std::atan2((m[1]), (m[0]));
    tmp0 = tmp0 < 0 ? tmp0 + M_PI * 2.0f : tmp0;
    tmp0 = (tmp0 != tmp0) ? 0 : tmp0;

    float tmp1 = std::sqrt(m[0] * m[0] + m[1] * m[1]) * ab_multiplier;

    m[0] = tmp0; // depth ?
    m[1] = tmp1; // ir ?
  }

  void processPixelStage1(int x, int y, unsigned char* data, float *m0_out, float *m1_out, float *m2_out)
  {
    int32_t m0_raw[3], m1_raw[3], m2_raw[3];

    m0_raw[0] = decodePixelMeasurement(data, 0, x, y);
    m0_raw[1] = decodePixelMeasurement(data, 1, x, y);
    m0_raw[2] = decodePixelMeasurement(data, 2, x, y);
    m1_raw[0] = decodePixelMeasurement(data, 3, x, y);
    m1_raw[1] = decodePixelMeasurement(data, 4, x, y);
    m1_raw[2] = decodePixelMeasurement(data, 5, x, y);
    m2_raw[0] = decodePixelMeasurement(data, 6, x, y);
    m2_raw[1] = decodePixelMeasurement(data, 7, x, y);
    m2_raw[2] = decodePixelMeasurement(data, 8, x, y);

    processMeasurementTriple(cos_tables0, sin_tables0, ab_multiplier_per_frq0, x, y, m0_raw, m0_out);
    processMeasurementTriple(cos_tables1, sin_tables1, ab_multiplier_per_frq1, x, y, m1_raw, m1_out);
    processMeasurementTriple(cos_tables2, sin_tables2, ab_multiplier_per_frq2, x, y, m2_raw, m2_out);
  }

  void filterPixelStage1(int x, int y, const cv::Mat& m, float* m_out)
  {
    const float *m_ptr = m.ptr<float>(y, x);

    if(x < 1 || y < 1 || x > 510 || y > 422)
    {
      for(int i = 0; i < 9; ++i)
        m_out[i] = m_ptr[i];
    }
    else
    {
      float m_normalized[2];
      float other_m_normalized[2];

      int offset = 0;

      for(int i = 0; i < 3; ++i, m_ptr += 3, m_out += 3, offset += 3)
      {
        float norm2 = m_ptr[0] * m_ptr[0] + m_ptr[1] * m_ptr[1];
        float inv_norm = 1.0f / std::sqrt(norm2);
        inv_norm = (inv_norm == inv_norm) ? inv_norm : std::numeric_limits<float>::infinity();

        m_normalized[0] = m_ptr[0] * inv_norm;
        m_normalized[1] = m_ptr[1] * inv_norm;

        int j = 0;

        float weight_acc = 0.0f;
        float weighted_m_acc[2] = {0.0f, 0.0f};

        float threshold = (joint_bilateral_ab_threshold * joint_bilateral_ab_threshold) / (ab_multiplier * ab_multiplier);
        float joint_bilateral_exp = this->joint_bilateral_exp;

        if(norm2 < threshold)
        {
          threshold = 0.0f;
          joint_bilateral_exp = 0.0f;
        }

        for(int yi = -1; yi < 2; ++yi)
        {
          for(int xi = -1; xi < 2; ++xi, ++j)
          {
            if(yi == 0 && xi == 0)
            {
              weight_acc += gaussian_kernel[j];

              weighted_m_acc[0] += gaussian_kernel[j] * m_ptr[0];
              weighted_m_acc[1] += gaussian_kernel[j] * m_ptr[1];
              continue;
            }

            const float *other_m_ptr = m.ptr<float>(y + yi, x + xi) + offset;
            float other_norm2 = other_m_ptr[0] * other_m_ptr[0] + other_m_ptr[1] * other_m_ptr[1];
            // TODO: maybe fix numeric problems when norm = 0 - original code uses reciprocal square root, which returns +inf for +0
            float other_inv_norm = 1.0f / std::sqrt(other_norm2);
            other_inv_norm = (other_inv_norm == other_inv_norm) ? other_inv_norm : std::numeric_limits<float>::infinity();

            other_m_normalized[0] = other_m_ptr[0] * other_inv_norm;
            other_m_normalized[1] = other_m_ptr[1] * other_inv_norm;

            float dist = -(other_m_normalized[0] * m_normalized[0] + other_m_normalized[1] * m_normalized[1]);
            dist += 1.0f;
            dist *= 0.5f;

            float weight = other_norm2 < threshold ? 0.0f : (gaussian_kernel[j] * std::exp(-1.442695f * joint_bilateral_exp * dist));

            weighted_m_acc[0] += weight * other_m_ptr[0];
            weighted_m_acc[1] += weight * other_m_ptr[1];

            weight_acc += weight;
          }
        }

        m_out[0] = 0.0f < weight_acc ? weighted_m_acc[0] / weight_acc : 0.0f;
        m_out[1] = 0.0f < weight_acc ? weighted_m_acc[1] / weight_acc : 0.0f;
        m_out[2] = m_ptr[2];
      }
    }
  }

  void processPixelStage2(int x, int y, float *m0, float *m1, float *m2, float *ir_out, float *depth_out)
  {

    //// 10th measurement
    //float m9 = 1; // decodePixelMeasurement(data, 9, x, y);
    //
    //// WTF?
    //bool cond0 = zmultiplier == 0 || (m9 >= 0 && m9 < 32767);
    //m9 = std::max(-m9, m9);
    //// if m9 is positive or pixel is invalid (zmultiplier) we set it to 0 otherwise to its absolute value O.o
    //m9 = cond0 ? 0 : m9;

    transformMeasurements(m0);
    transformMeasurements(m1);
    transformMeasurements(m2);

    float phase;
    // if(DISABLE_DISAMBIGUATION)
    if(false)
    {
        //r0.yz = r3.zx + r4.zx // add
        //r0.yz = r5.xz + r0.zy // add
        float phase = m0[0] + m1[0] + m2[0]; // r0.y
        float tmp1 = m0[2] + m1[2] + m2[2];  // r0.z

        //r7.xyz = r3.zxy + r4.zxy // add
        //r4.xyz = r5.zyx + r7.xzy // add
        float tmp2 = m0[0] + m1[0] + m2[0]; // r4.z
        //r3.zw = r4.xy // mov
        float tmp3 = m0[2] + m1[2] + m2[2]; // r3.z
        float tmp4 = m0[1] + m1[1] + m2[1]; // r3.w
    }
    else
    {
      float ir_sum = m0[1] + m1[1] + m2[1];
      float ir_min = std::min(std::min(m0[1], m1[1]), m2[1]);

      if (ir_min < individual_ab_threshold || ir_sum < ab_threshold)
      {
        phase = 0;
      }
      else
      {
        float t0 = m0[0] / (2.0f * M_PI) * 3.0f;
        float t1 = m1[0] / (2.0f * M_PI) * 15.0f;
        float t2 = m2[0] / (2.0f * M_PI) * 2.0f;

        float t5 = (std::floor((t1 - t0) * 0.333333f + 0.5f) * 3.0f + t0);
        float t3 = (-t2 + t5);
        float t4 = t3 * 2.0f;

        bool c1 = t4 >= -t4; // true if t4 positive

        float f1 = c1 ? 2.0f : -2.0f;
        float f2 = c1 ? 0.5f : -0.5f;
        t3 *= f2;
        t3 = (t3 - std::floor(t3)) * f1;

        bool c2 = 0.5f < std::abs(t3) && std::abs(t3) < 1.5f;

        float t6 = c2 ? t5 + 15.0f : t5;
        float t7 = c2 ? t1 + 15.0f : t1;

        float t8 = (std::floor((-t2 + t6) * 0.5f + 0.5f) * 2.0f + t2) * 0.5f;

        t6 *= 0.333333f; // = / 3
        t7 *= 0.066667f; // = / 15

        float t9 = (t8 + t6 + t7); // transformed phase measurements (they are transformed and divided by the values the original values were multiplied with)
        float t10 = t9 * 0.333333f; // some avg

        t6 *= 2.0f * M_PI;
        t7 *= 2.0f * M_PI;
        t8 *= 2.0f * M_PI;

        // some cross product
        float t8_new = t7 * 0.826977f - t8 * 0.110264f;
        float t6_new = t8 * 0.551318f - t6 * 0.826977f;
        float t7_new = t6 * 0.110264f - t7 * 0.551318f;

        t8 = t8_new;
        t6 = t6_new;
        t7 = t7_new;

        float norm = t8 * t8 + t6 * t6 + t7 * t7;
        float mask = t9 >= 0.0f ? 1.0f : 0.0f;
        t10 *= mask;

        bool slope_positive = 0 < ab_confidence_slope;

        float ir_min_ = std::min(std::min(m0[1], m1[1]), m2[1]);
        float ir_max_ = std::max(std::max(m0[1], m1[1]), m2[1]);

        float ir_x = slope_positive ? ir_min_ : ir_max_;

        ir_x = std::log(ir_x);
        ir_x = (ir_x * ab_confidence_slope * 0.301030f + ab_confidence_offset) * 3.321928f;
        ir_x = std::exp(ir_x);
        ir_x = std::min(max_dealias_confidence, std::max(min_dealias_confidence, ir_x));
        ir_x *= ir_x;

        float mask2 = ir_x >= norm ? 1.0f : 0.0f;

        float t11 = t10 * mask2;

        float mask3 = max_dealias_confidence * max_dealias_confidence >= norm ? 1.0f : 0.0f;
        t10 *= mask3;
        phase = true/*(modeMask & 2) != 0*/ ? t11 : t10;
      }
    }

    // this seems to be the phase to depth mapping :)
    float zmultiplier = z_table.at<float>(y, x);
    float xmultiplier = x_table.at<float>(y, x);

    phase = 0 < phase ? phase + phase_offset : phase;

    float depth_linear = zmultiplier * phase;
    float max_depth = phase * unambigious_dist * 2;

    bool cond1 = /*(modeMask & 32) != 0*/ true && 0 < depth_linear && 0 < max_depth;

    xmultiplier = (xmultiplier * 90) / (max_depth * max_depth * 8192.0);

    float depth_fit = depth_linear / (-depth_linear * xmultiplier + 1);

    depth_fit = depth_fit < 0 ? 0 : depth_fit;
    float depth = cond1 ? depth_fit : depth_linear; // r1.y -> later r2.z

    // TODO: edge aware bilateral filter

    if (x >= 0 && y >= 0 && x < 512 && y < 424)
    {
        // output depth
        // output (tmp2 + tmp3 + tmp4) * 0.3333333

        // output m1[2]
    }

    // depth
    *depth_out = depth;
    // ir
    //*ir_out = std::min((m1[2]) * ab_output_multiplier, 65535.0f);
    // ir avg
    *ir_out = std::min((m0[2] + m1[2] + m2[2]) * 0.3333333f * ab_output_multiplier, 65535.0f);
  }
};

CpuDepthPacketProcessor::CpuDepthPacketProcessor() :
    impl_(new CpuDepthPacketProcessorImpl())
{
}

CpuDepthPacketProcessor::~CpuDepthPacketProcessor()
{
  delete impl_;
}

void CpuDepthPacketProcessor::loadP0TablesFromCommandResponse(unsigned char* buffer, size_t buffer_length)
{
  // TODO: check known header fields (headersize, tablesize)
  p0tables* p0table = (p0tables*)buffer;

  if(buffer_length < sizeof(p0tables))
  {
    std::cerr << "[CpuDepthPacketProcessor::loadP0TablesFromCommandResponse] P0Table response too short!" << std::endl;
    return;
  }

  //cv::Mat(424, 512, CV_16UC1, p0table->p0table0).copyTo(impl_->p0_table0);
  //cv::Mat(424, 512, CV_16UC1, p0table->p0table1).copyTo(impl_->p0_table1);
  //cv::Mat(424, 512, CV_16UC1, p0table->p0table2).copyTo(impl_->p0_table2);
  cv::flip(cv::Mat(424, 512, CV_16UC1, p0table->p0table0), impl_->p0_table0, 0);
  cv::flip(cv::Mat(424, 512, CV_16UC1, p0table->p0table1), impl_->p0_table1, 0);
  cv::flip(cv::Mat(424, 512, CV_16UC1, p0table->p0table2), impl_->p0_table2, 0);

  impl_->fill_trig_tables(impl_->p0_table0, impl_->cos_tables0, impl_->sin_tables0);
  impl_->fill_trig_tables(impl_->p0_table1, impl_->cos_tables1, impl_->sin_tables1);
  impl_->fill_trig_tables(impl_->p0_table2, impl_->cos_tables2, impl_->sin_tables2);
}

void CpuDepthPacketProcessor::loadXTableFromFile(const char* filename)
{
  impl_->x_table = loadTableFromFile<float>(filename);
}

void CpuDepthPacketProcessor::loadZTableFromFile(const char* filename)
{
  impl_->z_table = loadTableFromFile<float>(filename);
}

void CpuDepthPacketProcessor::load11To16LutFromFile(const char* filename)
{
  size_t n = 2048 * sizeof(int16_t);

  std::ifstream file(filename);
  file.read(reinterpret_cast<char *>(impl_->lut11to16), n);

  if(file.gcount() != n)
  {
    std::cerr << "file '" << filename << "' too short!" << std::endl;
  }

  file.close();
}

void CpuDepthPacketProcessor::process(const DepthPacket &packet)
{
  if(listener_ == 0) return;

  impl_->startTiming();

  cv::Mat m = cv::Mat::zeros(424, 512, CV_32FC(9)), m_filtered = cv::Mat::zeros(424, 512, CV_32FC(9));

  float *m_ptr = m.ptr<float>();

  for(int y = 0; y < 424; ++y)
    for(int x = 0; x < 512; ++x, m_ptr += 9)
    {
      impl_->processPixelStage1(x, y, packet.buffer, m_ptr + 0, m_ptr + 3, m_ptr + 6);
    }

  // bilateral filtering
  if(impl_->enable_bilateral_filter)
  {
    float *m_filtered_ptr = m_filtered.ptr<float>();
    for(int y = 0; y < 424; ++y)
      for(int x = 0; x < 512; ++x, m_filtered_ptr += 9)
      {
        impl_->filterPixelStage1(x, y, m, m_filtered_ptr);
      }

    m_ptr = m_filtered.ptr<float>();
  }
  else
  {
    m_ptr = m.ptr<float>();
  }

  cv::Mat out_ir(424, 512, CV_32FC1, impl_->ir_frame->data), out_depth(424, 512, CV_32FC1, impl_->depth_frame->data);

  for(int y = 0; y < 424; ++y)
    for(int x = 0; x < 512; ++x, m_ptr += 9)
    {
      impl_->processPixelStage2(x, y, m_ptr + 0, m_ptr + 3, m_ptr + 6, out_ir.ptr<float>(423 - y, x), out_depth.ptr<float>(423 - y, x));
    }

  if(listener_->addNewFrame(Frame::Ir, impl_->ir_frame))
  {
    impl_->newIrFrame();
  }

  if(listener_->addNewFrame(Frame::Depth, impl_->depth_frame))
  {
    impl_->newDepthFrame();
  }

  impl_->stopTiming();
}

} /* namespace libfreenect2 */
<|MERGE_RESOLUTION|>--- conflicted
+++ resolved
@@ -85,10 +85,6 @@
 
   float gaussian_kernel[9];
 
-<<<<<<< HEAD
-  cv::Mat out_ir;
-  cv::Mat out_depth;
-
   cv::Mat* sin_tables0[3];
   cv::Mat* sin_tables1[3];
   cv::Mat* sin_tables2[3];
@@ -97,8 +93,6 @@
   cv::Mat* cos_tables1[3];
   cv::Mat* cos_tables2[3];
 
-=======
->>>>>>> af0aeec3
   double timing_acc;
   double timing_acc_n;
 
